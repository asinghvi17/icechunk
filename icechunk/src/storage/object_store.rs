--- conflicted
+++ resolved
@@ -8,17 +8,12 @@
 use core::fmt;
 use futures::{stream::BoxStream, StreamExt, TryStreamExt};
 use object_store::{
-<<<<<<< HEAD
-    aws::S3ConditionalPut, local::LocalFileSystem, memory::InMemory,
-    path::Path as ObjectPath, Attribute, AttributeValue, Attributes, GetOptions,
-    GetRange, ObjectStore, PutMode, PutOptions, PutPayload,
-=======
     aws::{AmazonS3Builder, S3ConditionalPut},
     local::LocalFileSystem,
     memory::InMemory,
     path::Path as ObjectPath,
-    GetOptions, GetRange, ObjectStore, PutMode, PutOptions, PutPayload,
->>>>>>> 73bb82be
+    Attribute, AttributeValue, Attributes, GetOptions, GetRange, ObjectStore, PutMode,
+    PutOptions, PutPayload,
 };
 use serde::{Deserialize, Serialize};
 use std::{
