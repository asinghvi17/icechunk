--- conflicted
+++ resolved
@@ -33,13 +33,8 @@
 
 Icechunk requires that the storage system support the following operations:
 
-<<<<<<< HEAD
 - **In-place write** - Files are not moved or altered once they are written. Strong read-after-write and list-after-write consistency is expected.
 - **Conditional write if-not-exists** - For the commit process to be safe and consistent, the storage system must guard against two files of the same name being created at the same time.
-=======
-- **In-place write** - Files are not moved or altered once they are written. Strong read-after-write consistency is expected.
-  - Exception: atomic compare-and-swap support is required for the `icechunk.json` file  if an external synchronization endpoint is not used.
->>>>>>> ddb289fc
 - **Seekable reads** - Chunk file formats may require seek support (e.g. shards).
 - **Deletes** - Delete files that are no longer used (via a garbage-collection operation).
 
